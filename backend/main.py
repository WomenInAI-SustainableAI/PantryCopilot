--- conflicted
+++ resolved
@@ -56,20 +56,14 @@
 )
 
 # Health check endpoint
-@app.get("/")
-async def root():
-    """Root endpoint - health check."""
+@app.get("/api/health")
+async def health_check():
+    """Health check endpoint."""
     return {
         "status": "healthy",
         "service": "PantryCopilot API",
         "version": "1.0.0"
     }
-
-
-@app.get("/health")
-async def health_check():
-    """Health check endpoint."""
-    return {"status": "healthy"}
 
 
 
@@ -101,7 +95,6 @@
     )
 
 
-<<<<<<< HEAD
 @app.post("/api/login", response_model=UserResponse)
 async def login_user(login_data: UserLogin):
     """Login user."""
@@ -116,24 +109,20 @@
         created_at=user.created_at,
         updated_at=user.updated_at
     )
-=======
+
+
+# ========== USER ENDPOINTS ==========
+
 @app.post("/api/users", response_model=User, status_code=201)
 async def create_user(user_data: UserCreate):
     """Create a new user."""
-    return users.create(user_data)
->>>>>>> 7694e2de
-
-
-# ========== USER ENDPOINTS ==========
-
-@app.get("/api/users/{user_id}", response_model=UserResponse)
+    return await users.create_user(user_data)
+
+
+@app.get("/api/users/{user_id}", response_model=User)
 async def get_user(user_id: str):
     """Get user by ID."""
-<<<<<<< HEAD
-    user = users.UserCRUD.get(user_id)
-=======
-    user = users.get(user_id)
->>>>>>> 7694e2de
+    user = await users.get_user(user_id)
     if not user:
         raise HTTPException(status_code=404, detail="User not found")
     return UserResponse(
@@ -358,6 +347,10 @@
     recipe_info = await get_recipe_information(recipe_id)
     return recipe_info
 
+# Serve static files (must be last to not override API routes)
+static_dir = os.path.join(os.path.dirname(__file__), "static")
+if os.path.exists(static_dir):
+    app.mount("/", StaticFiles(directory=static_dir, html=True), name="static")
 
 # Run the application
 if __name__ == "__main__":
